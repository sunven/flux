{
  "name": "flux-chat",
  "version": "0.0.2",
  "description": "Example Flux chat application primarily intended to explain the use of Dispatcher.waitFor().",
  "repository": "https://github.com/facebook/flux",
  "main": "js/app.js",
  "dependencies": {
    "flux": "^2.0.0",
<<<<<<< HEAD
    "react": "^0.12.0"
=======
    "object-assign": "^1.0.0",
    "react": "~0.12"
>>>>>>> bc532f76
  },
  "devDependencies": {
    "browserify": "^6.2.0",
    "envify": "^3.0.0",
    "jest-cli": "~0.1.17",
<<<<<<< HEAD
    "reactify": "~0.15.2",
=======
    "reactify": "^0.15.2",
>>>>>>> bc532f76
    "uglify-js": "~2.4.15",
    "watchify": "^2.1.1"
  },
  "scripts": {
    "start": "watchify -o js/bundle.js -v -d .",
    "build": "NODE_ENV=production browserify . | uglifyjs -cm > js/bundle.min.js",
    "test": "jest"
  },
  "author": "Bill Fisher",
  "browserify": {
    "transform": [
      "reactify",
      "envify"
    ]
  },
  "jest": {
    "rootDir": "./js"
  }
}<|MERGE_RESOLUTION|>--- conflicted
+++ resolved
@@ -6,22 +6,14 @@
   "main": "js/app.js",
   "dependencies": {
     "flux": "^2.0.0",
-<<<<<<< HEAD
+    "object-assign": "^1.0.0",
     "react": "^0.12.0"
-=======
-    "object-assign": "^1.0.0",
-    "react": "~0.12"
->>>>>>> bc532f76
   },
   "devDependencies": {
     "browserify": "^6.2.0",
     "envify": "^3.0.0",
     "jest-cli": "~0.1.17",
-<<<<<<< HEAD
-    "reactify": "~0.15.2",
-=======
     "reactify": "^0.15.2",
->>>>>>> bc532f76
     "uglify-js": "~2.4.15",
     "watchify": "^2.1.1"
   },
